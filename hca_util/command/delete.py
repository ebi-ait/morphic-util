--- conflicted
+++ resolved
@@ -29,14 +29,8 @@
             bucket = s3_resource.Bucket(self.aws.bucket_name)
 
             if self.args.d:  # delete area
-<<<<<<< HEAD
                 if self.aws.is_user:
-                    print('You don\'t have permission to use this command')
-                    return
-=======
-                if self.aws.is_contributor:
                     return False, 'You don\'t have permission to use this command'
->>>>>>> 29fed1a2
 
                 confirm = input(f'Confirm delete upload area {selected_area}? Y/y to proceed: ')
 
@@ -56,7 +50,6 @@
                 return True, None
 
             if self.args.a:  # delete all files
-<<<<<<< HEAD
                 
                 confirm = input(f'Confirm delete all contents from {selected_area}? Y/y to proceed: ')
                 
@@ -69,17 +62,7 @@
                             continue
                         print(obj.key)
                         obj.delete()
-                return
-=======
-                print('Deleting...')
-                for obj in bucket.objects.filter(Prefix=selected_area):
-                    # do not delete folder object
-                    if obj.key == selected_area:
-                        continue
-                    print(obj.key)
-                    obj.delete()
                 return True, None
->>>>>>> 29fed1a2
 
             if self.args.PATH:  # list of files and dirs to delete
                 print('Deleting...')
@@ -90,7 +73,6 @@
                     prefix = selected_area + p
                     keys = self.all_keys(prefix)
 
-<<<<<<< HEAD
                     if keys:
                         for k in keys:
                             obj = s3_resource.ObjectSummary(self.aws.bucket_name, k)
@@ -98,14 +80,7 @@
                             print(k + '  Done.')
                     else:
                         print(prefix + '  File not found.')
-=======
-                        obj = s3_resource.ObjectSummary(self.aws.bucket_name, selected_area + f)
-                        obj.delete()
-                        return True, selected_area + f + '  Done.'
-                    else:
-                        return False, selected_area + f + '  File not found.'
->>>>>>> 29fed1a2
-                return
+                return True, None
 
         except Exception as e:
             return False, format_err(e, 'delete')
