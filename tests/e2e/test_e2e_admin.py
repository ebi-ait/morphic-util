--- conflicted
+++ resolved
@@ -3,23 +3,14 @@
 
 from tests.e2e.test_utils import search_uuid, run
 
-<<<<<<< HEAD
-ADMIN_ACCESS = os.environ.get('HCA_UTIL_ADMIN_ACCESS')
-ADMIN_SECRET = os.environ.get('HCA_UTIL_ADMIN_SECRET')
+
+ADMIN_ACCESS = os.environ.get('ADMIN_ACCESS')
+ADMIN_SECRET = os.environ.get('ADMIN_SECRET')
 
 ADMIN_PROFILE = 'test-hca-util'
 
 NAME = 'hca_util'
 CLI = f'python3 -m {NAME}'
-=======
-admin_access = os.environ.get('ADMIN_ACCESS')
-admin_secret = os.environ.get('ADMIN_SECRET')
-
-admin_profile = 'test-util'
-
-name = 'util'
-cli = f'python3 -m {name}'
->>>>>>> 21b70213
 
 
 class TestAdminE2E(TestCase):
@@ -48,23 +39,17 @@
         self._assert_successful_run(f'{CLI} select {upload_area_uuid} {profile}')
 
         print('# Uploading file\n')
-<<<<<<< HEAD
+
         self._assert_successful_run(f'touch {filename}')
-        self._assert_successful_run(f'{CLI} upload -f {filename} {profile}')
-=======
-        self._assert_successful_run(f'{cli} upload {filename} {profile}')
->>>>>>> 21b70213
+        self._assert_successful_run(f'{CLI} upload {filename} {profile}')
+
 
         print('# Listing file\n')
         output = self._assert_successful_run(f'{CLI} list {profile}')
         self.assertTrue(filename in output, f'file {filename} was not uploaded to {upload_area}, output: {output}')
 
         print('# Deleting file\n')
-<<<<<<< HEAD
-        self._assert_successful_run(f'{CLI} delete -f {filename} {profile}')
-=======
-        self._assert_successful_run(f'{cli} delete {filename} {profile}')
->>>>>>> 21b70213
+        self._assert_successful_run(f'{CLI} delete {filename} {profile}')
 
         print('# Listing file to check if it is deleted\n')
         output = self._assert_successful_run(f'{CLI} list {profile}')
