--- conflicted
+++ resolved
@@ -6,29 +6,17 @@
 
 sys.path.append(os.getcwd())
 
-<<<<<<< HEAD
+
 USER_PROFILE = 'test-hca-util-user'
-USER_ACCESS = os.environ.get('HCA_UTIL_USER_ACCESS')
-USER_SECRET = os.environ.get('HCA_UTIL_USER_SECRET')
+USER_ACCESS = os.environ.get('USER_ACCESS')
+USER_SECRET = os.environ.get('USER_SECRET')
 
 ADMIN_PROFILE = 'test-hca-util'
-ADMIN_ACCESS = os.environ.get('HCA_UTIL_ADMIN_ACCESS')
-ADMIN_SECRET = os.environ.get('HCA_UTIL_ADMIN_SECRET')
+ADMIN_ACCESS = os.environ.get('ADMIN_ACCESS')
+ADMIN_SECRET = os.environ.get('ADMIN_SECRET')
 
-NAME = 'hca_util'
+NAME = 'util'
 CLI = f'python3 -m {NAME}'
-=======
-user_profile = 'test-util-user'
-user_access = os.environ.get('USER_ACCESS')
-user_secret = os.environ.get('USER_SECRET')
-
-admin_profile = 'test-util'
-admin_access = os.environ.get('ADMIN_ACCESS')
-admin_secret = os.environ.get('ADMIN_SECRET')
-
-name = 'util'
-cli = f'python3 -m {name}'
->>>>>>> 21b70213
 
 
 class TestUserE2E(TestCase):
@@ -59,23 +47,15 @@
         self._assert_successful_run(f'{CLI} select {upload_area_uuid} {profile}')
 
         print('# Uploading file\n')
-<<<<<<< HEAD
         self._assert_successful_run(f'touch {filename}')
-        self._assert_successful_run(f'{CLI} upload -f {filename} {profile}')
-=======
-        self._assert_successful_run(f'{cli} upload {filename} {profile}')
->>>>>>> 21b70213
+        self._assert_successful_run(f'{CLI} upload {filename} {profile}')
 
         print('# Listing file\n')
         output = self._assert_successful_run(f'{CLI} list {profile}')
         self.assertTrue(filename in output, f'file {filename} was not uploaded to {upload_area}, output: {output}')
 
         print('# Deleting file\n')
-<<<<<<< HEAD
-        self._assert_successful_run(f'{CLI} delete -f {filename} {profile}')
-=======
-        self._assert_successful_run(f'{cli} delete {filename} {profile}')
->>>>>>> 21b70213
+        self._assert_successful_run(f'{CLI} delete {filename} {profile}')
 
         print('# Listing file to check if it is deleted\n')
         output = self._assert_successful_run(f'{CLI} list {profile}')
