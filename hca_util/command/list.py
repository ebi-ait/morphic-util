--- conflicted
+++ resolved
@@ -15,14 +15,9 @@
     def run(self):
 
         if self.args.b:  # list all areas in bucket
-<<<<<<< HEAD
             if self.aws.is_user:
-                print('You don\'t have permission to use this command')
-                return
-=======
-            if self.aws.is_contributor:
                 return False, 'You don\'t have permission to use this command'
->>>>>>> 29fed1a2
+            
             try:
                 folder_count = 0
                 for area in self.list_bucket_areas():
